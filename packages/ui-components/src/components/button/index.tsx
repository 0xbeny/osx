--- conflicted
+++ resolved
@@ -1,8 +1,4 @@
-<<<<<<< HEAD
-export {ButtonProps, SimpleButton as Button} from './button';
-=======
 export {ButtonProps, Button} from './button';
->>>>>>> 42dc2b3a
 export * from './addButton';
 export * from './openButton';
 export {IconButton, IconButtonProps} from './iconButton';
